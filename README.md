# Guardrails TypeScript

A TypeScript framework for building safe and reliable AI systems with OpenAI Guardrails. This package provides enhanced type safety and Node.js integration for AI safety and reliability.

## Installation

### Local Development

Clone the repository and install locally:

```bash
# Clone the repository
git clone https://github.com/openai/openai-guardrails-js.git
cd openai-guardrails-js

# Install dependencies
npm install

# Build the package
npm run build
```

## Quick Start

### Drop-in OpenAI Replacement

The easiest way to use Guardrails TypeScript is as a drop-in replacement for the OpenAI client:

```typescript
import { GuardrailsOpenAI } from '@openai/guardrails';

async function main() {
  // Use GuardrailsOpenAI instead of OpenAI
  const client = await GuardrailsOpenAI.create({
    version: 1,
    output: {
      version: 1,
      guardrails: [{ name: 'Moderation', config: { categories: ['hate', 'violence'] } }],
    },
  });

  try {
    const response = await client.responses.create({
      model: 'gpt-5',
      input: 'Hello world',
    });

    // Access OpenAI response via .llm_response
    console.log(response.llm_response.output_text);
  } catch (error) {
    if (error.constructor.name === 'GuardrailTripwireTriggered') {
      console.log(`Guardrail triggered: ${error.guardrailResult.info}`);
    }
  }
}

main();
```

### Agents SDK Integration

```typescript
import { GuardrailAgent } from '@openai/guardrails';
import { run } from '@openai/agents';

// Create agent with guardrails automatically configured
const agent = new GuardrailAgent({
  config: {
    version: 1,
    output: {
      version: 1,
      guardrails: [{ name: 'Moderation', config: { categories: ['hate', 'violence'] } }],
    },
  },
  name: 'Customer support agent',
  instructions: 'You are a helpful customer support agent.',
});

// Use exactly like a regular Agent
const result = await run(agent, 'Hello, can you help me?');
```

## Evaluation Framework

The evaluation framework allows you to test guardrail performance on datasets and measure metrics like precision, recall, and F1 scores.

### Running Evaluations

**Using the CLI:**

```bash
npm run build
npm run eval -- --config-path src/evals/sample_eval_data/nsfw_config.json --dataset-path src/evals/sample_eval_data/nsfw_eval.jsonl
```

### Dataset Format

Datasets must be in JSONL format, with each line containing a JSON object:

```json
{
  "id": "sample_1",
  "data": "Text to evaluate",
  "expectedTriggers": {
    "guardrail_name_1": true,
    "guardrail_name_2": false
  }
}
```

### Programmatic Usage

```typescript
import { GuardrailEval } from '@openai/guardrails';

const eval = new GuardrailEval(
  'configs/my_guardrails.json',
  'data/demo_data.jsonl',
  32, // batch size
  'results' // output directory
);

await eval.run('Evaluating my dataset');
```

### Project Structure

- `src/` - TypeScript source code
- `dist/` - Compiled JavaScript output
- `src/checks/` - Built-in guardrail checks
- `src/evals/` - Evaluation framework
- `examples/` - Example usage and sample data

## Examples

The package includes comprehensive examples in the [`examples/` directory](https://github.com/openai/openai-guardrails-js/tree/main/examples):

- **`agents_sdk.ts`**: Agents SDK integration with GuardrailAgent
- **`hello_world.ts`**: Basic chatbot with guardrails using GuardrailsOpenAI
- **`azure_example.ts`**: Azure OpenAI integration example
- **`local_model.ts`**: Using local models with guardrails
- **`streaming.ts`**: Streaming responses with guardrails
- **`suppress_tripwire.ts`**: Handling guardrail violations gracefully

### Running Examples

#### Prerequisites

Before running examples, you need to build the package:

```bash
# Install dependencies (if not already done)
npm install

# Build the TypeScript code
npm run build
```

#### Running Individual Examples

**Using tsx (Recommended)**

```bash
npx tsx examples/basic/hello_world.ts
npx tsx examples/basic/streaming.ts
npx tsx examples/basic/agents_sdk.ts
```

## Available Guardrails

The TypeScript implementation includes the following built-in guardrails:

- **Moderation**: Content moderation using OpenAI's moderation API
- **URL Filter**: URL filtering and domain allowlist/blocklist
- **Contains PII**: Personally Identifiable Information detection
- **Hallucination Detection**: Detects hallucinated content using vector stores
- **Jailbreak**: Detects jailbreak attempts
- **Off Topic Prompts**: Ensures responses stay within business scope
- **Custom Prompt Check**: Custom LLM-based guardrails

## License

MIT License - see LICENSE file for details.

## Disclaimers

<<<<<<< HEAD
Please note that Guardrails may use Third-Party Services such as the [Presidio open-source framework](https://github.com/microsoft/presidio), which are subject to their own terms and conditions and are not developed or verified by OpenAI.  For more information on configuring guardrails, please visit: [guardrails.openai.com](https://guardrails.openai.com/)
=======
Please note that Guardrails may use Third-Party Services such as the [Presidio open-source framework](https://github.com/microsoft/presidio), which are subject to their own terms and conditions and are not developed or verified by OpenAI. For more information on configuring guardrails, please visit: [platform.openai.com/guardrails](https://platform.openai.com/guardrails)
>>>>>>> c9978c59

Developers are responsible for implementing appropriate safeguards to prevent storage or misuse of sensitive or prohibited content (including but not limited to personal data, child sexual abuse material, or other illegal content). OpenAI disclaims liability for any logging or retention of such content by developers. Developers must ensure their systems comply with all applicable data protection and content safety laws, and should avoid persisting any blocked content generated or intercepted by Guardrails.<|MERGE_RESOLUTION|>--- conflicted
+++ resolved
@@ -184,10 +184,6 @@
 
 ## Disclaimers
 
-<<<<<<< HEAD
 Please note that Guardrails may use Third-Party Services such as the [Presidio open-source framework](https://github.com/microsoft/presidio), which are subject to their own terms and conditions and are not developed or verified by OpenAI.  For more information on configuring guardrails, please visit: [guardrails.openai.com](https://guardrails.openai.com/)
-=======
-Please note that Guardrails may use Third-Party Services such as the [Presidio open-source framework](https://github.com/microsoft/presidio), which are subject to their own terms and conditions and are not developed or verified by OpenAI. For more information on configuring guardrails, please visit: [platform.openai.com/guardrails](https://platform.openai.com/guardrails)
->>>>>>> c9978c59
 
 Developers are responsible for implementing appropriate safeguards to prevent storage or misuse of sensitive or prohibited content (including but not limited to personal data, child sexual abuse material, or other illegal content). OpenAI disclaims liability for any logging or retention of such content by developers. Developers must ensure their systems comply with all applicable data protection and content safety laws, and should avoid persisting any blocked content generated or intercepted by Guardrails.