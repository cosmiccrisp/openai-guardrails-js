/**
 * Hallucination Detection guardrail module.
 *
 * This module provides a guardrail for detecting when an LLM generates content that
 * may be factually incorrect, unsupported, or "hallucinated." It uses the OpenAI
 * Responses API with file search to validate claims against actual documents.
 *
 * **IMPORTANT: A valid OpenAI vector store must be created before using this guardrail.**
 *
 * To create an OpenAI vector store, you can:
<<<<<<< HEAD
 * 
 * 1. **Use the Guardrails Wizard**: Configure the guardrail through the [Guardrails Wizard](https://guardrails.openai.com/), which provides an option to create a vector store if you don't already have one.
=======
 *
 * 1. **Use the Guardrails Wizard**: Configure the guardrail through the [Guardrails Wizard](https://platform.openai.com/guardrails), which provides an option to create a vector store if you don't already have one.
>>>>>>> c9978c59
 * 2. **Use the OpenAI Dashboard**: Create a vector store directly in the [OpenAI Dashboard](https://platform.openai.com/storage/vector_stores/).
 * 3. **Follow OpenAI Documentation**: Refer to the "Create a vector store and upload a file" section of the [File Search documentation](https://platform.openai.com/docs/guides/tools-file-search) for detailed instructions.
 * 4. **Use the provided utility script**: Use the `create_vector_store.py` script provided in the [repo](https://github.com/OpenAI-Early-Access/guardrails/blob/main/guardrails/src/guardrails/utils/create_vector_store.py) to create a vector store from local files or directories.
 *
 * **Pricing**: For pricing details on file search and vector storage, see the [Built-in tools section](https://openai.com/api/pricing/) of the OpenAI pricing page.
 */

import { z } from 'zod';
import { CheckFn, GuardrailResult, GuardrailLLMContext } from '../types';
import { defaultSpecRegistry } from '../registry';

/**
 * Configuration schema for hallucination detection.
 *
 * Extends the base LLM configuration with file search validation parameters.
 */
export const HallucinationDetectionConfig = z.object({
  /** The LLM model to use for analysis (e.g., "gpt-4o-mini") */
  model: z.string(),
  /** Minimum confidence score (0.0 to 1.0) required to trigger the guardrail. Defaults to 0.7. */
  confidence_threshold: z.number().min(0.0).max(1.0).default(0.7),
  /** Vector store ID to use for document validation (must start with 'vs_') */
  knowledge_source: z
    .string()
    .regex(/^vs_/, "knowledge_source must be a valid vector store ID starting with 'vs_'"),
});

export type HallucinationDetectionConfig = z.infer<typeof HallucinationDetectionConfig>;

/**
 * Context requirements for the hallucination detection guardrail.
 */
export type HallucinationDetectionContext = GuardrailLLMContext;

/**
 * Output schema for hallucination detection analysis.
 */
export const HallucinationDetectionOutput = z.object({
  /** Whether the content was flagged as potentially hallucinated */
  flagged: z.boolean(),
  /** Confidence score (0.0 to 1.0) that the input is hallucinated */
  confidence: z.number().min(0.0).max(1.0),
  /** Detailed explanation of the analysis */
  reasoning: z.string(),
  /** Type of hallucination detected */
  hallucination_type: z.string().nullable(),
  /** Specific statements flagged as potentially hallucinated */
  hallucinated_statements: z.array(z.string()).nullable(),
  /** Specific statements that are supported by the documents */
  verified_statements: z.array(z.string()).nullable(),
});

export type HallucinationDetectionOutput = z.infer<typeof HallucinationDetectionOutput>;

/**
 * Pre-defined prompt for hallucination detection.
 */
const VALIDATION_PROMPT = `You are an expert at detecting hallucinations in AI-generated text. Your task is to analyze the given text and determine if it contains any FACTUAL CLAIMS that are clearly contradicted or completely unsupported by the provided documents.

**IMPORTANT: Flag content that contains CLEAR CONTRADICTIONS or COMPLETELY UNSUPPORTED claims.**

A factual claim is a specific statement about:
- Product features, specifications, or capabilities
- Prices, costs, fees, or pricing information
- Policies, terms, conditions, or rules
- Dates, times, schedules, or availability
- Names, titles, contact information, or credentials
- Statistics, numbers, percentages, or measurements
- Specific offers, discounts, or promotions
- Technical details, requirements, or limitations
- Company information, history, or facts
- Legal or regulatory information

**DO NOT flag:**
- General greetings, pleasantries, or conversational content
- Opinions, preferences, or subjective statements
- General advice or suggestions without specific claims
- Questions or requests for information
- Emotional expressions or personal statements
- Generic statements that don't contain verifiable facts
- **ANY FACTUAL CLAIMS THAT ARE SUPPORTED BY THE DOCUMENTS**
- **INCOMPLETE BUT ACCURATE STATEMENTS** (statements that are true but don't mention all available options or details)
- **MINOR PHRASING DIFFERENCES** (if the core meaning is correct, don't flag)
- **SIMILAR BUT NOT IDENTICAL WORDING** (if the claim is essentially true, don't flag)

Examples of content that SHOULD be flagged:
- "Our premium plan costs $299/month" (when documents say $199/month - clear contradiction)
- "We offer 24/7 customer support" (when documents don't mention this at all - completely unsupported)
- "The warranty covers 60 days" (when documents say 30 days - clear contradiction)
- **Statements that contain any contradictions or unsupported claims. Even if some claims are supported.**
- "Our jacket is $59.95 and comes in red, and blue" (When the document confirms the price but contradicts the available colors)

Examples of content that should NOT be flagged:
- "Hello, how can I help you today?" (conversational)
- "I'd be happy to assist you" (conversational)
- "That sounds like a great idea" (opinion)
- "Let me check our documentation" (intention)
- "Thank you for your patience" (courtesy)
- "Our premium plan costs $199/month" (when documents confirm this price - supported)
- "You earn 1% back" (when documents confirm this rate - supported, even if incomplete)

Analyze the text and determine if it contains factual claims that are:
1. **Supported by the documents** - Claims that are directly supported by citations (even if not complete) → DO NOT FLAG
2. **Essentially correct** - Claims that have minor phrasing differences but same core meaning → DO NOT FLAG
3. **Clearly contradicted by the documents** - Claims that directly contradict the documents → FLAG
4. **Completely unsupported by the documents** - Claims that cannot be verified from the documents → FLAG

Respond with a JSON object containing:
- "flagged": boolean (true if ANY factual claims are clearly contradicted or completely unsupported)
- "confidence": float (0.0 to 1.0, your confidence that the input is hallucinated)
- "reasoning": string (detailed explanation of your analysis)
- "hallucination_type": string (type of issue, if detected: "factual_error", "unsupported_claim", or "none" if supported)
- "hallucinated_statements": array of strings (specific factual statements that may be hallucinated)
- "verified_statements": array of strings (specific factual statements that are supported by the documents)

**CRITICAL GUIDELINES**: 
- Flag content if ANY factual claims are unsupported or contradicted (even if some claims are supported)
- Allow conversational, opinion-based, or general content to pass through
- Allow content to pass through ONLY if ALL factual claims are supported by documents
- Allow minor phrasing differences if the core meaning is correct
- Focus on claims that could mislead users about products, services, policies, or facts
- You must output a confidence score reflecting how likely the input is hallucinated:
    - 1.0 = Certain hallucinated
    - 0.0 = Certain not hallucinated
    - Use the full range [0.0 - 1.0] to reflect your level of certainty`;

/**
 * Detect potential hallucinations in text by validating against documents.
 *
 * This function uses the OpenAI Responses API with file search and structured output
 * to validate factual claims in the candidate text against the provided knowledge source.
 * It flags content that contains any unsupported or contradicted factual claims.
 *
 * @param ctx Guardrail context containing the LLM client.
 * @param candidate Text to analyze for potential hallucinations.
 * @param config Configuration for hallucination detection.
 * @returns GuardrailResult containing hallucination analysis with flagged status
 *         and confidence score.
 */
export const hallucination_detection: CheckFn<
  HallucinationDetectionContext,
  string,
  HallucinationDetectionConfig
> = async (ctx, candidate, config): Promise<GuardrailResult> => {
  if (!config.knowledge_source || !config.knowledge_source.startsWith('vs_')) {
    throw new Error("knowledge_source must be a valid vector store ID starting with 'vs_'");
  }

  try {
    // Create the validation query
    const validationQuery = `${VALIDATION_PROMPT}\n\nText to validate:\n${candidate}`;

    // Use the Responses API with file search
    const response = await ctx.guardrailLlm.responses.create({
      model: config.model,
      input: validationQuery,
      tools: [
        {
          type: 'file_search',
          vector_store_ids: [config.knowledge_source],
        },
      ],
    });

    // Extract the analysis from the response
    // The response will contain the LLM's analysis in output_text
    const outputText = response.output_text;
    if (!outputText) {
      throw new Error('No analysis result from LLM');
    }

    // Try to extract JSON from the response (it might be wrapped in other text)
    let jsonText = outputText.trim();

    // Look for JSON object in the response
    const jsonMatch = jsonText.match(/\{[\s\S]*\}/);
    if (jsonMatch) {
      jsonText = jsonMatch[0];
    }

    // Parse the JSON response
    let parsedJson;
    try {
      parsedJson = JSON.parse(jsonText);
    } catch (error) {
      console.warn('Failed to parse LLM response as JSON:', jsonText);
      // Return a safe default if JSON parsing fails
      return {
        tripwireTriggered: false,
        info: {
          guardrail_name: 'Hallucination Detection',
          flagged: false,
          confidence: 0.0,
          reasoning: 'LLM response could not be parsed as JSON',
          hallucination_type: null,
          hallucinated_statements: null,
          verified_statements: null,
          threshold: config.confidence_threshold,
          error: `JSON parsing failed: ${error instanceof Error ? error.message : String(error)}`,
          checked_text: candidate,
        },
      };
    }

    const analysis = HallucinationDetectionOutput.parse(parsedJson);

    // Determine if tripwire should be triggered
    const isTrigger = analysis.flagged && analysis.confidence >= config.confidence_threshold;

    return {
      tripwireTriggered: isTrigger,
      info: {
        guardrail_name: 'Hallucination Detection',
        flagged: analysis.flagged,
        confidence: analysis.confidence,
        reasoning: analysis.reasoning,
        hallucination_type: analysis.hallucination_type,
        hallucinated_statements: analysis.hallucinated_statements,
        verified_statements: analysis.verified_statements,
        threshold: config.confidence_threshold,
        checked_text: candidate, // Hallucination Detection doesn't modify text, pass through unchanged
      },
    };
  } catch (error) {
    // Log unexpected errors and return safe default
    console.error('Unexpected error in hallucination_detection:', error);
    return {
      tripwireTriggered: false,
      info: {
        guardrail_name: 'Hallucination Detection',
        flagged: false,
        confidence: 0.0,
        reasoning: `Analysis failed: ${error instanceof Error ? error.message : String(error)}`,
        hallucination_type: null,
        hallucinated_statements: null,
        verified_statements: null,
        threshold: config.confidence_threshold,
        error: error instanceof Error ? error.message : String(error),
        checked_text: candidate, // Hallucination Detection doesn't modify text, pass through unchanged
      },
    };
  }
};

// Register the guardrail
defaultSpecRegistry.register(
  'Hallucination Detection',
  hallucination_detection,
  'Detects potential hallucinations in AI-generated text using OpenAI Responses API with file search. Validates claims against actual documents and flags factually incorrect, unsupported, or potentially fabricated information.',
  'text/plain',
  HallucinationDetectionConfig as z.ZodType<HallucinationDetectionConfig>,
  undefined,
  { engine: 'FileSearch' }
);<|MERGE_RESOLUTION|>--- conflicted
+++ resolved
@@ -8,13 +8,8 @@
  * **IMPORTANT: A valid OpenAI vector store must be created before using this guardrail.**
  *
  * To create an OpenAI vector store, you can:
-<<<<<<< HEAD
  * 
  * 1. **Use the Guardrails Wizard**: Configure the guardrail through the [Guardrails Wizard](https://guardrails.openai.com/), which provides an option to create a vector store if you don't already have one.
-=======
- *
- * 1. **Use the Guardrails Wizard**: Configure the guardrail through the [Guardrails Wizard](https://platform.openai.com/guardrails), which provides an option to create a vector store if you don't already have one.
->>>>>>> c9978c59
  * 2. **Use the OpenAI Dashboard**: Create a vector store directly in the [OpenAI Dashboard](https://platform.openai.com/storage/vector_stores/).
  * 3. **Follow OpenAI Documentation**: Refer to the "Create a vector store and upload a file" section of the [File Search documentation](https://platform.openai.com/docs/guides/tools-file-search) for detailed instructions.
  * 4. **Use the provided utility script**: Use the `create_vector_store.py` script provided in the [repo](https://github.com/OpenAI-Early-Access/guardrails/blob/main/guardrails/src/guardrails/utils/create_vector_store.py) to create a vector store from local files or directories.
